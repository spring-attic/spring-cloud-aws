--- conflicted
+++ resolved
@@ -1,58 +1,40 @@
 |===
 |Name | Default | Description
 
-|aws.paramstore.default-context | application | 
+|aws.paramstore.default-context | application |
 |aws.paramstore.enabled | true | Is AWS Parameter Store support enabled.
-|aws.paramstore.endpoint |  | Overrides the default endpoint.
 |aws.paramstore.fail-fast | true | Throw exceptions during config lookup if true, otherwise, log warnings.
 |aws.paramstore.name |  | Alternative to spring.application.name to use in looking up values in AWS Parameter Store.
 |aws.paramstore.prefix | /config | Prefix indicating first level for every property. Value must start with a forward slash followed by a valid path segment or be empty. Defaults to "/config".
-|aws.paramstore.profile-separator | _ | 
+|aws.paramstore.profile-separator | _ |
 |aws.paramstore.region |  | If region value is not null or empty it will be used in creation of AWSSimpleSystemsManagement.
-|aws.secretsmanager.default-context | application | 
+|aws.secretsmanager.default-context | application |
 |aws.secretsmanager.enabled | true | Is AWS Secrets Manager support enabled.
-|aws.secretsmanager.endpoint |  | Overrides the default endpoint.
 |aws.secretsmanager.fail-fast | true | Throw exceptions during config lookup if true, otherwise, log warnings.
 |aws.secretsmanager.name |  | Alternative to spring.application.name to use in looking up values in AWS Secrets Manager.
 |aws.secretsmanager.prefix | /secret | Prefix indicating first level for every property. Value must start with a forward slash followed by a valid path segment or be empty. Defaults to "/config".
-|aws.secretsmanager.profile-separator | _ | 
+|aws.secretsmanager.profile-separator | _ |
 |aws.secretsmanager.region |  | If region value is not null or empty it will be used in creation of AWSSecretsManager.
 |cloud.aws.credentials.access-key |  | The access key to be used with a static provider.
 |cloud.aws.credentials.instance-profile | false | Configures an instance profile credentials provider with no further configuration.
 |cloud.aws.credentials.profile-name |  | The AWS profile name.
 |cloud.aws.credentials.profile-path |  | The AWS profile path.
 |cloud.aws.credentials.secret-key |  | The secret key to be used with a static provider.
-|cloud.aws.elasticache.cache-names |  | 
+|cloud.aws.elasticache.cache-names |  |
 |cloud.aws.elasticache.clusters |  | Configures the cache clusters for the caching configuration. Support one or multiple caches {@link Cluster} configurations with their physical cache name (as configured in the ElastiCache service) or their logical cache name if the caches are configured inside a stack and {@link org.springframework.cloud.aws.context.config.annotation.EnableStackConfiguration} annotation is used inside the application.
 |cloud.aws.elasticache.default-expiration | 0 | Configures the default expiration time in seconds if there is no custom expiration time configuration with a {@link Cluster} configuration for the cache. The expiration time is implementation specific (e.g. Redis or Memcached) and could therefore differ in the behaviour based on the cache implementation.
 |cloud.aws.elasticache.enabled | true | Enables ElastiCache integration.
-|cloud.aws.elasticache.expiry-time-per-cache |  | 
+|cloud.aws.elasticache.expiry-time-per-cache |  |
 |cloud.aws.loader.core-pool-size | 1 | The core pool size of the Task Executor used for parallel S3 interaction. @see org.springframework.scheduling.concurrent.ThreadPoolTaskExecutor#setCorePoolSize(int)
 |cloud.aws.loader.max-pool-size |  | The maximum pool size of the Task Executor used for parallel S3 interaction. @see org.springframework.scheduling.concurrent.ThreadPoolTaskExecutor#setMaxPoolSize(int)
 |cloud.aws.loader.queue-capacity |  | The maximum queue capacity for backed up S3 requests. @see org.springframework.scheduling.concurrent.ThreadPoolTaskExecutor#setQueueCapacity(int)
 |cloud.aws.mail.enabled | true | Enables Mail integration.
-<<<<<<< HEAD
-|cloud.aws.mail.endpoint |  | 
-|cloud.aws.mail.region |  | 
-|cloud.aws.rds.enabled | true | Enables RDS integration.
-|cloud.aws.rds.endpoint |  | 
-|cloud.aws.rds.instances |  | List of RdsInstances.
-|cloud.aws.rds.region |  | 
-|cloud.aws.s3.endpoint |  | Overrides the default endpoint.
-|cloud.aws.s3.region |  | Overrides the default region.
-|cloud.aws.sns.enabled | true | Enables SNS integration.
-|cloud.aws.sns.endpoint |  | 
-|cloud.aws.sns.region |  | 
-|cloud.aws.sqs.enabled | true | Enables SQS integration.
-|cloud.aws.sqs.endpoint |  | 
-=======
 |cloud.aws.mail.region |  | Overrides the default region.
 |cloud.aws.rds.enabled | true | Enables RDS integration.
 |cloud.aws.rds.instances |  | List of RdsInstances.
 |cloud.aws.sns.enabled | true | Enables SNS integration.
 |cloud.aws.sns.region |  | Overrides the default region.
 |cloud.aws.sqs.enabled | true | Enables SQS integration.
->>>>>>> c01bbb9c
 |cloud.aws.sqs.handler.default-deletion-policy |  | Configures global deletion policy used if deletion policy is not explicitly set on {@link SqsListener}.
 |cloud.aws.sqs.listener.auto-startup | true | Configures if this container should be automatically started.
 |cloud.aws.sqs.listener.back-off-time |  | The number of milliseconds the polling thread must wait before trying to recover when an error occurs (e.g. connection timeout).
@@ -60,11 +42,7 @@
 |cloud.aws.sqs.listener.queue-stop-timeout |  | The queue stop timeout that waits for a queue to stop before interrupting the running thread.
 |cloud.aws.sqs.listener.visibility-timeout |  | The duration (in seconds) that the received messages are hidden from subsequent poll requests after being retrieved from the system.
 |cloud.aws.sqs.listener.wait-timeout | 20 | The wait timeout that the poll request will wait for new message to arrive if the are currently no messages on the queue. Higher values will reduce poll request to the system significantly. The value should be between 1 and 20. For more information read the <a href= "https://docs.aws.amazon.com/AWSSimpleQueueService/latest/SQSDeveloperGuide/sqs-long-polling.html">documentation</a>.
-<<<<<<< HEAD
-|cloud.aws.sqs.region |  | 
-=======
 |cloud.aws.sqs.region |  | Overrides the default region.
->>>>>>> c01bbb9c
 |cloud.aws.stack.auto | true | Enables the automatic stack name detection for the application.
 |cloud.aws.stack.enabled | true | Enables Stack integration.
 |cloud.aws.stack.name |  | The name of the manually configured stack name that will be used to retrieve the resources.
