--- conflicted
+++ resolved
@@ -27,12 +27,8 @@
 |cloud.aws.elasticache.default-expiration | `0` | Configures the default expiration time in seconds if there is no custom expiration time configuration with a {@link Cluster} configuration for the cache. The expiration time is implementation specific (e.g. Redis or Memcached) and could therefore differ in the behaviour based on the cache implementation.
 |cloud.aws.elasticache.enabled | `true` | Enables ElastiCache integration.
 |cloud.aws.elasticache.expiry-time-per-cache |  | 
-<<<<<<< HEAD
+|cloud.aws.instance.data.enabled | `false` | Enables Instance Data integration.
 |cloud.aws.loader.core-pool-size | `1` | The core pool size of the Task Executor used for parallel S3 interaction. @see org.springframework.scheduling.concurrent.ThreadPoolTaskExecutor#setCorePoolSize(int)
-=======
-|cloud.aws.instance.data.enabled | false | Enables Instance Data integration.
-|cloud.aws.loader.core-pool-size | 1 | The core pool size of the Task Executor used for parallel S3 interaction. @see org.springframework.scheduling.concurrent.ThreadPoolTaskExecutor#setCorePoolSize(int)
->>>>>>> 12ddfc87
 |cloud.aws.loader.max-pool-size |  | The maximum pool size of the Task Executor used for parallel S3 interaction. @see org.springframework.scheduling.concurrent.ThreadPoolTaskExecutor#setMaxPoolSize(int)
 |cloud.aws.loader.queue-capacity |  | The maximum queue capacity for backed up S3 requests. @see org.springframework.scheduling.concurrent.ThreadPoolTaskExecutor#setQueueCapacity(int)
 |cloud.aws.mail.enabled | `true` | Enables Mail integration.
@@ -61,12 +57,12 @@
 |cloud.aws.stack.auto | `true` | Enables the automatic stack name detection for the application.
 |cloud.aws.stack.enabled | `true` | Enables Stack integration.
 |cloud.aws.stack.name |  | The name of the manually configured stack name that will be used to retrieve the resources.
-|spring.cloud.aws.security.cognito.algorithm | RS256 | Encryption algorithm used to sign the JWK token.
+|spring.cloud.aws.security.cognito.algorithm | `RS256` | Encryption algorithm used to sign the JWK token.
 |spring.cloud.aws.security.cognito.app-client-id |  | Non-dynamic audience string to validate.
-|spring.cloud.aws.security.cognito.enabled | true | Enables Cognito integration.
+|spring.cloud.aws.security.cognito.enabled | `true` | Enables Cognito integration.
 |spring.cloud.aws.security.cognito.region |  | 
 |spring.cloud.aws.security.cognito.user-pool-id |  | 
-|spring.cloud.aws.ses.enabled | true | Enables Simple Email Service integration.
+|spring.cloud.aws.ses.enabled | `true` | Enables Simple Email Service integration.
 |spring.cloud.aws.ses.region |  | Overrides the default region.
 
 |===