/*
 * Copyright 2010-2012 the original author or authors.
 *
 * Licensed under the Apache License, Version 2.0 (the "License");
 * you may not use this file except in compliance with the License.
 * You may obtain a copy of the License at
 *
 *     http://www.apache.org/licenses/LICENSE-2.0
 *
 * Unless required by applicable law or agreed to in writing, software
 * distributed under the License is distributed on an "AS IS" BASIS,
 * WITHOUT WARRANTIES OR CONDITIONS OF ANY KIND, either express or implied.
 * See the License for the specific language governing permissions and
 * limitations under the License.
 */

package org.elasticspring.context.support.io;

<<<<<<< HEAD
import com.amazonaws.services.s3.AmazonS3;
import com.amazonaws.services.s3.model.ObjectMetadata;
import org.elasticspring.support.TestStackEnvironment;
import org.junit.After;
=======
import org.elasticspring.core.region.S3Region;
>>>>>>> 7a0a2224
import org.junit.Assert;
import org.junit.Test;
import org.junit.runner.RunWith;
import org.springframework.beans.factory.annotation.Autowired;
import org.springframework.context.ApplicationContext;
import org.springframework.core.io.Resource;
import org.springframework.core.io.ResourceLoader;
import org.springframework.core.io.WritableResource;
import org.springframework.test.annotation.IfProfileValue;
import org.springframework.test.context.ContextConfiguration;
import org.springframework.test.context.junit4.SpringJUnit4ClassRunner;

import java.io.ByteArrayInputStream;
import java.io.InputStream;
import java.io.OutputStream;
import java.util.ArrayList;
import java.util.List;

/**
 *
 */
@RunWith(SpringJUnit4ClassRunner.class)
@ContextConfiguration("ResourceLoaderAwsTest-context.xml")
public class ResourceLoaderAwsTest {

	public static final String S3_PREFIX = "s3://";
	@Autowired
	private ApplicationContext applicationContext;

	@Autowired
	private ResourceLoader resourceLoader;

	@Autowired
	private TestStackEnvironment testStackEnvironment;

	@SuppressWarnings("SpringJavaAutowiringInspection")
	@Autowired
	private AmazonS3 amazonS3;

	private List<String> createdObjects = new ArrayList<String>();

	@Test
	@IfProfileValue(name = "test-groups", value = "aws-test")
	public void testWithInjectedApplicationContext() throws Exception {
		String bucketName = this.testStackEnvironment.getByLogicalId("EmptyBucket");
		uploadFile(bucketName, "test");
		Resource resource = this.applicationContext.getResource("s3://" + bucketName + "/test");
		Assert.assertTrue(resource.exists());
		InputStream inputStream = resource.getInputStream();
		Assert.assertNotNull(inputStream);
		Assert.assertTrue(resource.contentLength() > 0);
		inputStream.close();
	}

	private void uploadFile(String bucketName, String objectKey) {
		ObjectMetadata objectMetadata = new ObjectMetadata();
		objectMetadata.setContentLength("hello world".length());
		this.amazonS3.putObject(bucketName, objectKey, new ByteArrayInputStream("hello world".getBytes()), objectMetadata);
		this.createdObjects.add(objectKey);
	}

	@Test
	@IfProfileValue(name = "test-groups", value = "aws-test")
	public void testWithInjectedResourceLoader() throws Exception {
		String bucketName = this.testStackEnvironment.getByLogicalId("EmptyBucket");
		uploadFile(bucketName, "test");
		Resource resource = this.applicationContext.getResource("s3://" + bucketName + "/test");
		Assert.assertTrue(resource.exists());
		InputStream inputStream = resource.getInputStream();
		Assert.assertNotNull(inputStream);
		Assert.assertTrue(resource.contentLength() > 0);
		inputStream.close();
	}

	@Test
	@IfProfileValue(name = "test-groups", value = "aws-test")
	public void testWriteFile() throws Exception {
		String bucketName = this.testStackEnvironment.getByLogicalId("EmptyBucket");
		Resource resource = this.resourceLoader.getResource("s3://" + bucketName + "/newFile");
		Assert.assertTrue(WritableResource.class.isInstance(resource));
		WritableResource writableResource = (WritableResource) resource;
		OutputStream outputStream = writableResource.getOutputStream();
		for (int i = 0; i < 6; i++) {
			for (int j = 0; j < (1024 * 1024); j++) {
				outputStream.write("c".getBytes("UTF-8"));
			}
		}
		outputStream.close();
		this.createdObjects.add("newFile");
	}

<<<<<<< HEAD
	//Cleans up the bucket. Because if the bucket is not cleaned up, then the bucket will not be deleted after the test run.
	@After
	public void tearDown() throws Exception {
		String bucketName = this.testStackEnvironment.getByLogicalId("EmptyBucket");
		for (String createdObject : this.createdObjects) {
			this.amazonS3.deleteObject(bucketName, createdObject);
		}

=======
	@Test
	@IfProfileValue(name = "test-groups", value = "aws-test")
	public void testBucketNamesWithDotsOnAllS3Regions() throws IOException {
		for (S3Region region : S3Region.values()) {
			InputStream inputStream = null;
			try {
				String bucketNameWithDots = region.getLocation() + ".elasticspring.org";
				Resource resource = this.resourceLoader.getResource(S3_PREFIX + bucketNameWithDots + "/test.txt");
				inputStream = resource.getInputStream();
				Assert.assertTrue(resource.contentLength() > 0);
				Assert.assertNotNull(inputStream);
			} finally {
				if (inputStream != null) {
					inputStream.close();
				}
			}
		}
	}

	@Test
	@IfProfileValue(name = "test-groups", value = "aws-test")
	public void testBucketNamesWithoutDotsOnAllS3Regions() throws IOException {
		for (S3Region region : S3Region.values()) {
			InputStream inputStream = null;
			try {
				String bucketNameWithoutDots = region.getLocation() + "-elasticspring-org";
				Resource resource = this.resourceLoader.getResource(S3_PREFIX + bucketNameWithoutDots + "/test.txt");
				inputStream = resource.getInputStream();
				Assert.assertTrue(resource.contentLength() > 0);
				Assert.assertNotNull(inputStream);
			} finally {
				if (inputStream != null) {
					inputStream.close();
				}
			}
		}
>>>>>>> 7a0a2224
	}
}<|MERGE_RESOLUTION|>--- conflicted
+++ resolved
@@ -16,14 +16,11 @@
 
 package org.elasticspring.context.support.io;
 
-<<<<<<< HEAD
 import com.amazonaws.services.s3.AmazonS3;
 import com.amazonaws.services.s3.model.ObjectMetadata;
 import org.elasticspring.support.TestStackEnvironment;
 import org.junit.After;
-=======
 import org.elasticspring.core.region.S3Region;
->>>>>>> 7a0a2224
 import org.junit.Assert;
 import org.junit.Test;
 import org.junit.runner.RunWith;
@@ -115,16 +112,6 @@
 		this.createdObjects.add("newFile");
 	}
 
-<<<<<<< HEAD
-	//Cleans up the bucket. Because if the bucket is not cleaned up, then the bucket will not be deleted after the test run.
-	@After
-	public void tearDown() throws Exception {
-		String bucketName = this.testStackEnvironment.getByLogicalId("EmptyBucket");
-		for (String createdObject : this.createdObjects) {
-			this.amazonS3.deleteObject(bucketName, createdObject);
-		}
-
-=======
 	@Test
 	@IfProfileValue(name = "test-groups", value = "aws-test")
 	public void testBucketNamesWithDotsOnAllS3Regions() throws IOException {
@@ -161,6 +148,13 @@
 				}
 			}
 		}
->>>>>>> 7a0a2224
+	//Cleans up the bucket. Because if the bucket is not cleaned up, then the bucket will not be deleted after the test run.
+	@After
+	public void tearDown() throws Exception {
+		String bucketName = this.testStackEnvironment.getByLogicalId("EmptyBucket");
+		for (String createdObject : this.createdObjects) {
+			this.amazonS3.deleteObject(bucketName, createdObject);
+		}
+
 	}
 }