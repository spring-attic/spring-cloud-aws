--- conflicted
+++ resolved
@@ -22,20 +22,12 @@
 	<parent>
 		<groupId>org.springframework.cloud</groupId>
 		<artifactId>spring-cloud-build</artifactId>
-<<<<<<< HEAD
 		<version>3.0.0-SNAPSHOT</version>
-=======
-		<version>2.3.0.RELEASE</version>
->>>>>>> d53b2b5a
 		<relativePath/><!-- lookup parent from repository -->
 	</parent>
 
 	<artifactId>spring-cloud-aws</artifactId>
-<<<<<<< HEAD
 	<version>3.0.0-SNAPSHOT</version>
-=======
-	<version>2.3.0.BUILD-SNAPSHOT</version>
->>>>>>> d53b2b5a
 	<packaging>pom</packaging>
 	<name>Spring Cloud AWS</name>
 	<description>Spring Cloud AWS</description>
@@ -127,14 +119,6 @@
 					<artifactId>junit</artifactId>
 				</exclusion>
 			</exclusions>
-<<<<<<< HEAD
-		</dependency>
-		<dependency>
-			<groupId>junit</groupId>
-			<artifactId>junit</artifactId>
-			<scope>test</scope>
-=======
->>>>>>> d53b2b5a
 		</dependency>
 	</dependencies>
 
