/*
 * Copyright 2010-2012 the original author or authors.
 *
 * Licensed under the Apache License, Version 2.0 (the "License");
 * you may not use this file except in compliance with the License.
 * You may obtain a copy of the License at
 *
 *     http://www.apache.org/licenses/LICENSE-2.0
 *
 * Unless required by applicable law or agreed to in writing, software
 * distributed under the License is distributed on an "AS IS" BASIS,
 * WITHOUT WARRANTIES OR CONDITIONS OF ANY KIND, either express or implied.
 * See the License for the specific language governing permissions and
 * limitations under the License.
 */

buildscript {
    repositories {
        maven { url 'http://repo.springsource.org/plugins-release' }
    }
    dependencies {
        classpath("org.springframework.build.gradle:propdeps-plugin:0.0.1")
        classpath("org.springframework.build.gradle:docbook-reference-plugin:0.2.4")
    }
}


configure(allprojects) {
    group = 'org.elasticspring'
    version = '0.1'

    apply plugin: 'maven'
    apply plugin: 'java'
    apply plugin: "propdeps"
    apply plugin: 'propdeps-maven'
    apply plugin: 'propdeps-idea'

    ext.springFrameworkVersion = "3.1.0.RELEASE"
    ext.junitVersion = '4.10'
    ext.slf4jVersion = '1.7.2'
    ext.log4jVersion = '1.2.17'
    ext.awsSdkVersion = '1.3.27'
    ext.mockitoVersion = '1.9.5'
    ext.tomcatVersion = "7.0.34"


    tasks.withType(JavaCompile) {
        options.encoding = 'UTF-8'
        options.compilerArgs = ['-Xlint:-options']
    }

    sourceCompatibility = 1.6
    targetCompatibility = 1.6

    test.systemProperty("java.awt.headless", "true")

    repositories {
        mavenCentral()
    }
}

configure(subprojects) {


    javadoc {
        options.memberLevel = org.gradle.external.javadoc.JavadocMemberLevel.PROTECTED
        options.author = true
        options.header = project.name
    }

    task sourcesJar(type: Jar, dependsOn: classes) {
        classifier = 'sources'
        from sourceSets.main.allJava
    }

    task javadocJar(type: Jar) {
        classifier = 'javadoc'
        from javadoc
    }

    dependencies {
        compile("org.slf4j:slf4j-api:${slf4jVersion}")
        testCompile("org.slf4j:slf4j-jcl:${slf4jVersion}")
        testCompile("log4j:log4j:${log4jVersion}")
        testCompile("junit:junit:${junitVersion}")
        testCompile("org.mockito:mockito-all:${mockitoVersion}")
    }

    artifacts {
        archives sourcesJar
        archives javadocJar
    }
}

project('elasticspring-core') {
    description = 'elasticspring core'
    dependencies {
        compile("org.springframework:spring-core:${springFrameworkVersion}")
        compile("org.springframework:spring-beans:${springFrameworkVersion}")
        compile("com.amazonaws:aws-java-sdk:1.3.26") {
            exclude module: "stax-api"
            exclude module: "activation"
        }
        testCompile("org.springframework:spring-test:${springFrameworkVersion}")
        testCompile("org.springframework:spring-context:${springFrameworkVersion}")
    }
}


project('elasticspring-context') {
    description = 'elasticspring context'
    dependencies {
        compile project(":elasticspring-core")
        compile("org.springframework:spring-context:${springFrameworkVersion}")
        compile("org.springframework:spring-context-support:${springFrameworkVersion}")
        compile("javax.mail:mailapi:1.4.3") {
            exclude module: "activation"
        }
        testCompile("org.springframework:spring-test:${springFrameworkVersion}")
    }
}

project('elasticspring-jdbc') {
    description = 'elasticspring jdbc'
    dependencies {
        compile project(":elasticspring-context")
        compile("org.springframework:spring-jdbc:${springFrameworkVersion}")

        optional("org.apache.tomcat:tomcat-jdbc:${tomcatVersion}") {
            exclude module: "tomcat-juli"
        }

        testCompile("mysql:mysql-connector-java:5.1.16")
        testCompile("org.apache.tomcat.extras:tomcat-extras-juli-adapters:${tomcatVersion}")
        testCompile("org.springframework:spring-test:${springFrameworkVersion}")
    }
}


project('elasticspring-messaging') {
    description = 'elasticspring messaging'
    dependencies {
        compile project(":elasticspring-context")
        compile("org.springframework:spring-oxm:${springFrameworkVersion}")
        compile("com.thoughtworks.xstream:xstream:1.4.2") {
            exclude module: "xpp3_min"
        }
        compile("org.codehaus.jettison:jettison:1.3.1") {
            exclude module: "stax-api"
        }
        testCompile("org.springframework:spring-test:${springFrameworkVersion}")
    }
}

project('elasticspring-integration-test') {
    description = 'elasticspring integration test on AWS'
    dependencies {
        testCompile project(":elasticspring-core")
        testCompile project(":elasticspring-context")
        testCompile project(":elasticspring-jdbc")
        testCompile project(":elasticspring-messaging")
        testCompile("org.springframework:spring-test:${springFrameworkVersion}")
        optional("org.apache.tomcat:tomcat-jdbc:${tomcatVersion}") {
            exclude module: "tomcat-juli"
        }

        testCompile("mysql:mysql-connector-java:5.1.16")
        testCompile("org.apache.tomcat.extras:tomcat-extras-juli-adapters:${tomcatVersion}")
    }

    final configDir = System.getProperty("els.config.dir", null)
    if (configDir != null) {
        test.systemProperty("els.config.dir", configDir)
        test.systemProperty("test-groups", "aws-test")
    }

}


configure(rootProject) {
    description = 'ElasticSpring'
<<<<<<< HEAD

    apply plugin: "docbook-reference"
=======
>>>>>>> 4d7c8eb9

    // don't publish the default jar for the root project
    configurations.archives.artifacts.clear()


    reference {
        sourceDir = file("src/reference/docbook")
        pdfFilename = "elasticspring-reference.pdf"
    }


    task wrapper(type: Wrapper) {
        description = 'Generates gradlew[.bat] scripts'
        gradleVersion = '1.3'
    }
}

<|MERGE_RESOLUTION|>--- conflicted
+++ resolved
@@ -179,11 +179,8 @@
 
 configure(rootProject) {
     description = 'ElasticSpring'
-<<<<<<< HEAD
 
     apply plugin: "docbook-reference"
-=======
->>>>>>> 4d7c8eb9
 
     // don't publish the default jar for the root project
     configurations.archives.artifacts.clear()
